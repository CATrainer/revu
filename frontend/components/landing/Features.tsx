'use client';

import React from 'react';
import Link from 'next/link';
import { motion, LazyMotion, domAnimation, useInView } from "framer-motion";
import { 
  FaStar,
  FaBrain,         // AI brain for intelligent responses
  FaBinoculars,    // Binoculars for competitor tracking
  FaHashtag,       // Social media hashtag
  FaChartBar,      // Analytics charts
  FaUsers,         // Team collaboration
  FaInstagram,     // Instagram icon
  FaFacebook,      // Facebook icon
  FaTwitter,       // Twitter icon
  FaYoutube,       // YouTube icon
  FaLinkedin,      // LinkedIn icon
  FaTiktok         // TikTok icon
} from "react-icons/fa";
import { IconType } from "react-icons";

interface Feature {
  icon: IconType;
  title: string;
  description: string;
}

const features: Feature[] = [
  {
    icon: FaStar,

    title: 'Review Management',
    description: 'Centralize all reviews from Google, TrustPilot, Social Media platforms and more into one intelligent inbox.',
  },
  {
    icon: FaBrain,

    title: 'AI Responses',
    description: 'Generate personalized responses in your brand voice using AI.',
  },
  {
    icon: FaBinoculars,

    title: 'Competitor Tracking',
    description: 'Monitor and benchmark against local competitors to stay ahead of the competition.',
  },
  {
    icon: FaHashtag,

    title: 'Social Monitoring',
    description: 'Track mentions and feedback across social media platforms.',
  },
  {
    icon: FaChartBar,

    title: 'Analytics & Reports',
    description: 'Get actionable insights with comprehensive reporting and analytics derived from your review data.',
  },
  {
    icon: FaUsers,

    title: 'Team Collaboration',
    description: 'Work collaboratively with task assignments, role-based permissions and automation workflows.',
  },
];

export function Features() {
  const ref = React.useRef(null);
  const isInView = useInView(ref, { once: false, amount: 0.2 });

  return (
    <LazyMotion features={domAnimation}>
<<<<<<< HEAD
      <motion.section 
        id="features" 
        ref={ref} 
        className="py-24 section-background-alt"
        initial={{ opacity: 0 }}
        animate={isInView ? { opacity: 1 } : { opacity: 0 }}
        transition={{ duration: 0.6 }}
      >
=======

>>>>>>> e335b56b
        <div className="max-w-7xl mx-auto px-4 sm:px-6 lg:px-8">
          <motion.div 
            className="text-center mb-16"
            initial={{ opacity: 0, y: 30 }}
            animate={isInView ? { opacity: 1, y: 0 } : { opacity: 0, y: 30 }}
            transition={{ duration: 0.8, delay: 0.2 }}
          >
            <motion.h2 
              className="text-3xl md:text-4xl font-bold brand-text mb-4 font-['Poppins',sans-serif]"
              initial={{ opacity: 0, y: 20 }}
              animate={isInView ? { opacity: 1, y: 0 } : { opacity: 0, y: 20 }}
              transition={{ duration: 0.6, delay: 0.3 }}
            >
              Everything You Need to Manage Your Online Reputation
            </motion.h2>
            <motion.p 
              className="text-lg text-primary-dark max-w-2xl mx-auto font-['Poppins',sans-serif] font-bold"
              initial={{ opacity: 0, y: 20 }}
              animate={isInView ? { opacity: 1, y: 0 } : { opacity: 0, y: 20 }}
              transition={{ duration: 0.6, delay: 0.5 }}
            >
              Powerful features designed to save you time and grow your business
            </motion.p>
          </motion.div>
          
          <motion.div 
            className="grid grid-cols-1 md:grid-cols-2 lg:grid-cols-3 gap-8"
            initial={{ opacity: 0 }}
            animate={isInView ? { opacity: 1 } : { opacity: 0 }}
            transition={{ duration: 0.6, delay: 0.4 }}
          >
            {features.map((feature, index) => (
              <motion.div
                key={index}
                initial={{ opacity: 0, y: 50, scale: 0.9 }}
                animate={isInView ? { opacity: 1, y: 0, scale: 1 } : { opacity: 0, y: 50, scale: 0.9 }}
                transition={{ 
                  delay: 0.6 + (index * 0.1), 
                  duration: 0.7,
                  ease: [0.25, 0.46, 0.45, 0.94]
                }}
                whileHover={{ 
                  scale: 1.05,
                  y: -5,
                  transition: { duration: 0.2 }
                }}
                whileTap={{ 
                  scale: 0.98,
                  transition: { duration: 0.1 }
                }}
                className="card-background p-8 rounded-xl shadow-sm hover:shadow-md transition-shadow cursor-pointer group relative overflow-hidden"
              >
                {/* Social Media Background Icons for Review Management */}
                {feature.title === 'Review Management' && (
                  <div className="absolute inset-0 opacity-5 pointer-events-none">
                    <FaInstagram className="absolute top-4 right-4 text-pink-500" size={24} />
                    <FaFacebook className="absolute top-16 right-12 text-blue-600" size={20} />
                    <FaTwitter className="absolute top-8 right-24 text-blue-400" size={18} />
                    <FaYoutube className="absolute bottom-16 right-8 text-red-500" size={22} />
                    <FaLinkedin className="absolute bottom-8 right-20 text-blue-700" size={16} />
                    <FaTiktok className="absolute bottom-4 right-32 text-black" size={20} />
                    <FaInstagram className="absolute bottom-12 left-8 text-pink-500" size={18} />
                    <FaFacebook className="absolute top-12 left-4 text-blue-600" size={24} />
                    <FaTwitter className="absolute bottom-20 left-16 text-blue-400" size={16} />
                    <FaYoutube className="absolute top-20 left-12 text-red-500" size={20} />
                  </div>
                )}
                
                <Link href={`/features#${feature.title.toLowerCase().replace(/\s+/g, '-').replace(/&/g, 'and')}`} className="block relative z-10">
                  <motion.div 
                    className="flex items-center justify-center mb-6"
                    whileHover={{ rotate: 5 }}
                    transition={{ duration: 0.2 }}
                  >
                    <feature.icon 
<<<<<<< HEAD
                      className={`${feature.iconColor} transition-transform group-hover:scale-110`} 
=======
                      className={`text-[var(--feature-icon)] transition-transform hover:scale-110`} 
>>>>>>> e335b56b
                      size={48} 
                    />
                  </motion.div>
                  <motion.h3 
                    className="text-xl font-semibold text-primary-dark mb-2 font-['Poppins',sans-serif]"
                    initial={{ opacity: 0 }}
                    animate={isInView ? { opacity: 1 } : { opacity: 0 }}
                    transition={{ delay: 0.8 + (index * 0.1), duration: 0.5 }}
                  >
                    {feature.title}
                  </motion.h3>
                  <motion.p 
                    className="text-secondary-dark font-['Poppins',sans-serif]"
                    initial={{ opacity: 0 }}
                    animate={isInView ? { opacity: 1 } : { opacity: 0 }}
                    transition={{ delay: 1.0 + (index * 0.1), duration: 0.5 }}
                  >
                    {feature.description}
                  </motion.p>
                </Link>
              </motion.div>
            ))}
          </motion.div>
        </div>
      </motion.section>
    </LazyMotion>
  );
}<|MERGE_RESOLUTION|>--- conflicted
+++ resolved
@@ -70,7 +70,6 @@
 
   return (
     <LazyMotion features={domAnimation}>
-<<<<<<< HEAD
       <motion.section 
         id="features" 
         ref={ref} 
@@ -79,9 +78,6 @@
         animate={isInView ? { opacity: 1 } : { opacity: 0 }}
         transition={{ duration: 0.6 }}
       >
-=======
-
->>>>>>> e335b56b
         <div className="max-w-7xl mx-auto px-4 sm:px-6 lg:px-8">
           <motion.div 
             className="text-center mb-16"
@@ -157,11 +153,7 @@
                     transition={{ duration: 0.2 }}
                   >
                     <feature.icon 
-<<<<<<< HEAD
-                      className={`${feature.iconColor} transition-transform group-hover:scale-110`} 
-=======
-                      className={`text-[var(--feature-icon)] transition-transform hover:scale-110`} 
->>>>>>> e335b56b
+                      className={`text-[var(--feature-icon)] transition-transform group-hover:scale-110`} 
                       size={48} 
                     />
                   </motion.div>
